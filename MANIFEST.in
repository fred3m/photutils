--- conflicted
+++ resolved
@@ -1,12 +1,9 @@
 include README.rst
 
-<<<<<<< HEAD
-include distribute_setup.py
 recursive-include *.pyx *.c
-=======
+
 include ez_setup.py
 include setuptools_bootstrap.py
->>>>>>> bdeb4f30
 
 recursive-include docs *
 recursive-include licenses *
